from fastapi import APIRouter, Depends, HTTPException, status, Query
from sqlalchemy.ext.asyncio import AsyncSession
from typing import List, Optional
from uuid import UUID
from datetime import datetime, timedelta, timezone
import secrets
import schema as schemas
import crud
from db import get_db

router = APIRouter(prefix="/project-invitations", tags=["project-invitations"])

@router.post("/", response_model=schemas.ProjectInvitation, status_code=status.HTTP_201_CREATED)
async def create_project_invitation(
    invitation_in: schemas.ProjectInvitationCreate,
    db: AsyncSession = Depends(get_db)
):
    """Create a new project invitation"""
    # Verify project exists
    project = await crud.crud_project.get(db, id=invitation_in.project_id)
    if not project:
        raise HTTPException(
            status_code=status.HTTP_404_NOT_FOUND,
            detail="Project not found"
        )
    
    # Verify role exists
    role = await crud.crud_role.get(db, id=invitation_in.role_id)
    if not role:
        raise HTTPException(
            status_code=status.HTTP_404_NOT_FOUND,
            detail="Role not found"
        )
    
    # Verify inviter exists
    inviter = await crud.crud_user.get(db, id=invitation_in.invited_by)
    if not inviter:
        raise HTTPException(
            status_code=status.HTTP_404_NOT_FOUND,
            detail="Inviter user not found"
        )
    
    # Check if user is already a member of the project (if user_id provided)
    if invitation_in.user_id:
        existing_member = await crud.crud_project_member.get_by_project_and_user(
            db, project_id=invitation_in.project_id, user_id=invitation_in.user_id
        )
        if existing_member:
            raise HTTPException(
                status_code=status.HTTP_400_BAD_REQUEST,
                detail="User is already a member of this project"
            )
    
    # Check for existing pending invitation to the same email for the same project
<<<<<<< HEAD
    existing_invitation = await crud.crud_project_invitation.get_by_email_and_project(
        db, email=invitation_in.email, project_id=invitation_in.project_id
    )
    if existing_invitation:
        raise HTTPException(
            status_code=status.HTTP_400_BAD_REQUEST,
            detail="Pending invitation already exists for this email in this project"
        )
=======
    existing_invitations = await crud.get_invitations_by_project(db, invitation_in.project_id)
    for inv in existing_invitations:
        if inv.email == invitation_in.email and inv.status == 'pending':
            raise HTTPException(
                status_code=status.HTTP_400_BAD_REQUEST,
                detail="Pending invitation already exists for this email in this project"
            )
>>>>>>> a4322ff7
    
    return await crud.create_project_invitation(db, invitation_in)

@router.get("/", response_model=schemas.PaginatedResponse[schemas.ProjectInvitation])
async def read_project_invitations(
    skip: int = Query(0, ge=0),
    limit: int = Query(100, ge=1, le=1000),
    project_id: Optional[UUID] = None,
    email: Optional[str] = None,
    status_filter: Optional[str] = Query(None, alias="status"),
    db: AsyncSession = Depends(get_db)
):
    """Get project invitations with optional filtering"""
    filters = {}
    if project_id:
        filters["project_id"] = project_id
    if email:
        filters["email"] = email
    if status_filter:
        filters["status"] = status_filter
    
    invitations = await crud.get_multi_project_invitations(db, skip=skip, limit=limit, **filters)
    total = await crud.count_project_invitations(db, **filters)
    
    return schemas.PaginatedResponse[schemas.ProjectInvitation](
        items=invitations,
        total=total,
        page=skip // limit + 1,
        size=len(invitations),
        pages=(total + limit - 1) // limit
    )

<<<<<<< HEAD
@router.get("/by-email/{email}", response_model=List[schemas.ProjectInvitationWithDetails])
=======
@router.get("/by-email/{email}", response_model=List[schemas.ProjectInvitation])
>>>>>>> a4322ff7
async def read_invitations_by_email(
    email: str,
    pending_only: bool = Query(True),  # Default to pending only for notifications
    db: AsyncSession = Depends(get_db)
):
    """Get all invitations for a specific email address with full details"""
    if pending_only:
        invitations = await crud.get_pending_invitations_for_email(db, email=email)
    else:
        invitations = await crud.get_invitations_by_email(db, email=email)
    
    # Convert to detailed format (the CRUD functions already load the relationships)
    detailed_invitations = []
    for invitation in invitations:
        if invitation.project and invitation.role and invitation.inviter:
            detailed_invitations.append(invitation)
    
    return detailed_invitations

@router.get("/by-project/{project_id}", response_model=List[schemas.ProjectInvitation])
async def read_invitations_by_project(
    project_id: UUID,
    db: AsyncSession = Depends(get_db)
):
    """Get all invitations for a specific project"""
    # Verify project exists
    project = await crud.crud_project.get(db, id=project_id)
    if not project:
        raise HTTPException(
            status_code=status.HTTP_404_NOT_FOUND,
            detail="Project not found"
        )
    
    return await crud.get_invitations_by_project(db, project_id=project_id)

@router.get("/by-token/{token}", response_model=schemas.ProjectInvitationWithDetails)
async def read_invitation_by_token(
    token: str,
    db: AsyncSession = Depends(get_db)
):
    """Get invitation details by token (used for invitation acceptance flow)"""
    invitation = await crud.get_project_invitation_by_token(db, token=token)
    if not invitation:
        raise HTTPException(
            status_code=status.HTTP_404_NOT_FOUND,
            detail="Invitation not found"
        )
    
    # Check if invitation has expired
    if invitation.expires_at < datetime.now(timezone.utc):
        # Update status to expired
        await crud.update_project_invitation(
            db, 
            invitation.invitation_id, 
            schemas.ProjectInvitationUpdate(status="expired")
        )
        raise HTTPException(
            status_code=status.HTTP_400_BAD_REQUEST,
            detail="Invitation has expired"
        )
    
    return invitation

@router.get("/{invitation_id}", response_model=schemas.ProjectInvitation)
async def read_project_invitation(
    invitation_id: UUID,
    db: AsyncSession = Depends(get_db)
):
    """Get a specific project invitation by ID"""
    invitation = await crud.get_project_invitation(db, invitation_id)
    if not invitation:
        raise HTTPException(
            status_code=status.HTTP_404_NOT_FOUND,
            detail="Project invitation not found"
        )
    return invitation

@router.put("/{invitation_id}", response_model=schemas.ProjectInvitation)
async def update_project_invitation(
    invitation_id: UUID,
    invitation_update: schemas.ProjectInvitationUpdate,
    db: AsyncSession = Depends(get_db)
):
    """Update a project invitation"""
    invitation = await crud.get_project_invitation(db, invitation_id)
    if not invitation:
        raise HTTPException(
            status_code=status.HTTP_404_NOT_FOUND,
            detail="Project invitation not found"
        )
    
    # If status is being changed to accepted, set accepted_at timestamp
    if invitation_update.status == "accepted" and not invitation_update.accepted_at:
        invitation_update.accepted_at = datetime.now(timezone.utc)
    
    return await crud.update_project_invitation(db, invitation_id, invitation_update)

@router.post("/{invitation_id}/accept", response_model=schemas.ProjectMember)
async def accept_project_invitation(
    invitation_id: UUID,
    accept_data: schemas.AcceptInvitationRequest,
    db: AsyncSession = Depends(get_db)
):
    """Accept a project invitation and create project membership"""
    accepting_user_id = accept_data.user_id
    
    invitation = await crud.get_project_invitation(db, invitation_id)
    if not invitation:
        raise HTTPException(
            status_code=status.HTTP_404_NOT_FOUND,
            detail="Project invitation not found"
        )
    
    # Verify accepting user exists
    user = await crud.crud_user.get(db, id=accepting_user_id)
    if not user:
        raise HTTPException(
            status_code=status.HTTP_404_NOT_FOUND,
            detail="User not found"
        )
    
    # Check if invitation is still pending
    if invitation.status != "pending":
        raise HTTPException(
            status_code=status.HTTP_400_BAD_REQUEST,
            detail=f"Invitation status is '{invitation.status}', cannot accept"
        )
    
    # Check if invitation has expired
    if invitation.expires_at < datetime.now(timezone.utc):
        await crud.update_project_invitation(
            db, 
            invitation_id, 
            schemas.ProjectInvitationUpdate(status="expired")
        )
        raise HTTPException(
            status_code=status.HTTP_400_BAD_REQUEST,
            detail="Invitation has expired"
        )
    
    # Check if user email matches invitation email
    if user.email != invitation.email:
        raise HTTPException(
            status_code=status.HTTP_400_BAD_REQUEST,
            detail="User email does not match invitation email"
        )
    
    # Check if user is already a member
    existing_member = await crud.crud_project_member.get_by_project_and_user(
        db, project_id=invitation.project_id, user_id=accepting_user_id
    )
    if existing_member:
        raise HTTPException(
            status_code=status.HTTP_400_BAD_REQUEST,
            detail="User is already a member of this project"
        )
    
    # Create project membership
    member_data = schemas.ProjectMemberCreate(
        project_id=invitation.project_id,
        user_id=accepting_user_id,
        role_id=invitation.role_id,
        invited_by=invitation.invited_by
    )
    
    # Create the membership
    new_member = await crud.crud_project_member.create(db, obj_in=member_data)
    
    # Update invitation status
    await crud.update_project_invitation(
        db,
        invitation_id,
        schemas.ProjectInvitationUpdate(
            status="accepted",
            user_id=accepting_user_id,
            accepted_at=datetime.now(timezone.utc)
        )
    )
    
    return new_member

@router.post("/{invitation_id}/decline", response_model=schemas.ProjectInvitation)
async def decline_project_invitation(
    invitation_id: UUID,
    db: AsyncSession = Depends(get_db)
):
    """Decline a project invitation"""
    invitation = await crud.get_project_invitation(db, invitation_id)
    if not invitation:
        raise HTTPException(
            status_code=status.HTTP_404_NOT_FOUND,
            detail="Project invitation not found"
        )
    
    if invitation.status != "pending":
        raise HTTPException(
            status_code=status.HTTP_400_BAD_REQUEST,
            detail=f"Invitation status is '{invitation.status}', cannot decline"
        )
    
    return await crud.update_project_invitation(
        db,
        invitation_id,
        schemas.ProjectInvitationUpdate(status="declined")
    )

@router.delete("/{invitation_id}", status_code=status.HTTP_204_NO_CONTENT)
async def delete_project_invitation(
    invitation_id: UUID,
    db: AsyncSession = Depends(get_db)
):
    """Delete a project invitation"""
    invitation = await crud.remove_project_invitation(db, invitation_id)
    if not invitation:
        raise HTTPException(
            status_code=status.HTTP_404_NOT_FOUND,
            detail="Project invitation not found"
        ) <|MERGE_RESOLUTION|>--- conflicted
+++ resolved
@@ -51,8 +51,7 @@
                 detail="User is already a member of this project"
             )
     
-    # Check for existing pending invitation to the same email for the same project
-<<<<<<< HEAD
+
     existing_invitation = await crud.crud_project_invitation.get_by_email_and_project(
         db, email=invitation_in.email, project_id=invitation_in.project_id
     )
@@ -61,15 +60,6 @@
             status_code=status.HTTP_400_BAD_REQUEST,
             detail="Pending invitation already exists for this email in this project"
         )
-=======
-    existing_invitations = await crud.get_invitations_by_project(db, invitation_in.project_id)
-    for inv in existing_invitations:
-        if inv.email == invitation_in.email and inv.status == 'pending':
-            raise HTTPException(
-                status_code=status.HTTP_400_BAD_REQUEST,
-                detail="Pending invitation already exists for this email in this project"
-            )
->>>>>>> a4322ff7
     
     return await crud.create_project_invitation(db, invitation_in)
 
@@ -102,11 +92,8 @@
         pages=(total + limit - 1) // limit
     )
 
-<<<<<<< HEAD
-@router.get("/by-email/{email}", response_model=List[schemas.ProjectInvitationWithDetails])
-=======
+
 @router.get("/by-email/{email}", response_model=List[schemas.ProjectInvitation])
->>>>>>> a4322ff7
 async def read_invitations_by_email(
     email: str,
     pending_only: bool = Query(True),  # Default to pending only for notifications
