--- conflicted
+++ resolved
@@ -165,7 +165,6 @@
 class CRUDFileVersion(CRUDBase[models.FileVersion, schemas.FileVersionCreate, schemas.FileVersionUpdate]):
     pass
 
-<<<<<<< HEAD
 class CRUDProjectMember(CRUDBase[models.ProjectMember, schemas.ProjectMemberCreate, schemas.ProjectMemberUpdate]):
     async def get_by_user(self, db: AsyncSession, *, user_id: UUID) -> List[models.ProjectMember]:
         result = await db.execute(
@@ -176,8 +175,7 @@
         )
         return result.scalars().all()
 
-=======
->>>>>>> a4322ff7
+
 class CRUDProjectInvitation(CRUDBase[models.ProjectInvitation, schemas.ProjectInvitationCreate, schemas.ProjectInvitationUpdate]):
     async def get_by_token(self, db: AsyncSession, *, token: str) -> Optional[models.ProjectInvitation]:
         result = await db.execute(
@@ -260,8 +258,7 @@
         await db.refresh(db_obj)
         return db_obj
 
-<<<<<<< HEAD
-=======
+
 class CRUDProjectMember(CRUDBase[models.ProjectMember, schemas.ProjectMemberCreate, schemas.ProjectMemberUpdate]):
     async def get_by_project_and_user(self, db: AsyncSession, *, project_id: UUID, user_id: UUID) -> Optional[models.ProjectMember]:
         result = await db.execute(
@@ -300,7 +297,7 @@
         )
         return result.scalars().all()
 
->>>>>>> a4322ff7
+
 # Create CRUD instances
 crud_user = CRUDUser(models.User)
 crud_project = CRUDProject(models.Project)
