--- conflicted
+++ resolved
@@ -109,7 +109,6 @@
       >
         Select a User
       </h1>
-<<<<<<< HEAD
       <button
         onClick={handleOpenModal}
         className="mb-8 px-6 py-3 bg-indigo-600 text-white rounded-lg hover:bg-indigo-700 transition-colors font-semibold"
@@ -117,10 +116,7 @@
         + Create New User
       </button>
       <div className="w-full max-w-4xl">
-=======
-
-      <div className="w-full max-w-6xl">
->>>>>>> d6d2e2f7
+
         {loading ? (
           <div className="grid grid-cols-1 md:grid-cols-2 lg:grid-cols-3 gap-6">
             {[...Array(6)].map((_, i) => (
@@ -153,7 +149,6 @@
               <button
                 key={user.user_id}
                 onClick={() => onSelectUser(user)}
-<<<<<<< HEAD
                 className={`p-6 rounded-xl border ${cardClass} transition-all duration-300 hover:shadow-lg hover:scale-105 text-left group cursor-pointer`}
               >
                 <div className="flex items-center mb-4">
@@ -168,61 +163,7 @@
                       <span className="text-xl font-semibold">
                         {user.username.charAt(0).toUpperCase()}
                       </span>
-=======
-                className={`relative p-6 rounded-xl border ${cardClass} transition-all duration-300 
-                  hover:shadow-lg hover:scale-105 text-left group cursor-pointer w-full overflow-hidden`}
-                style={{ position: 'relative' }}
-              >
-                {/* Main user info container with proper flex layout */}
-                <div className="flex items-center gap-3 mb-4 w-full">
-                  {/* Avatar - show image if available, otherwise first character */}
-              
-{user.avatar_url ? (
-  <img
-    src={user.avatar_url}
-    alt={`${user.username.charAt(0).toUpperCase()}`}
-    className="w-12 h-12 rounded-full object-cover flex-shrink-0"
-  />
-) : (
-  <div className={`w-12 h-12 rounded-full flex-shrink-0 flex items-center justify-center
-    ${theme === "dark"
-      ? "bg-indigo-500/30 text-indigo-200"
-      : "bg-indigo-100 text-indigo-700"}`}
-  >
-    <span className="text-xl font-semibold">
-      {user.username.charAt(0).toUpperCase()}
-    </span>
-  </div>
-)}
-
-                  {/* User details - with proper overflow and positioning */}
-                  <div className="flex-1 min-w-0 overflow-hidden">
-                    <div className="relative">
-                      <h3 className="font-semibold text-lg truncate leading-tight relative z-10" 
-                          title={user.username}
-                          style={{ 
-                            position: 'relative',
-                            overflow: 'hidden',
-                            textOverflow: 'ellipsis',
-                            whiteSpace: 'nowrap',
-                            maxWidth: '100%'
-                          }}>
-                        {user.username}
-                      </h3>
-                    </div>
-                    <div className="relative">
-                      <p className={`text-sm truncate leading-tight relative z-10 ${theme === "dark" ? "text-gray-400" : "text-gray-600"}`}
-                         title={user.email}
-                         style={{ 
-                           position: 'relative',
-                           overflow: 'hidden',
-                           textOverflow: 'ellipsis',
-                           whiteSpace: 'nowrap',
-                           maxWidth: '100%'
-                         }}>
-                        {user.email}
-                      </p>
->>>>>>> d6d2e2f7
+
                     </div>
                   </div>
                 </div>
@@ -234,23 +175,9 @@
                     {user.full_name}
                   </p>
                 )}
-<<<<<<< HEAD
                 <div className={`mt-3 flex items-center text-xs ${theme === "dark" ? "text-gray-500" : "text-gray-500"}`}>
                   <span className={`inline-block px-2 py-1 rounded-full ${user.status === 'active' ? theme === "dark" ? "bg-green-500/20 text-green-400" : "bg-green-100 text-green-700" : theme === "dark" ? "bg-gray-500/20 text-gray-400" : "bg-gray-100 text-gray-700"}`}>
-=======
-
-                {/* Status badge */}
-                <div className="flex items-center">
-                  <span className={`inline-block px-3 py-1 rounded-full text-xs font-medium
-                    ${user.status === 'active' 
-                      ? theme === "dark" 
-                        ? "bg-green-500/20 text-green-400" 
-                        : "bg-green-100 text-green-700"
-                      : theme === "dark"
-                        ? "bg-gray-500/20 text-gray-400"
-                        : "bg-gray-100 text-gray-700"
-                    }`}>
->>>>>>> d6d2e2f7
+
                     {user.status}
                   </span>
                 </div>
